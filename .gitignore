--- conflicted
+++ resolved
@@ -2,8 +2,5 @@
 .DS_Store
 logs
 venv
-<<<<<<< HEAD
 __pycache__
-=======
-__MACOSX
->>>>>>> 1c03dd76
+__MACOSX